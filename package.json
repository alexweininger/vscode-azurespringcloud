{
    "name": "vscode-azurespringcloud",
    "displayName": "Azure Spring Apps",
    "description": "%azureSpringApps.description%",
<<<<<<< HEAD
    "version": "0.7.0-SNAPSHOT",
=======
    "version": "0.6.1",
>>>>>>> 4f4ac8a7
    "publisher": "vscjava",
    "icon": "resources/azure-spring-apps.png",
    "aiKey": "0c6ae279ed8443289764825290e4f9e2-1a736e7c-1324-4338-be46-fc2a58ae4d14-7255",
    "engines": {
        "vscode": "^1.66.0"
    },
    "repository": {
        "type": "git",
        "url": "https://github.com/Microsoft/vscode-azurespringcloud"
    },
    "galleryBanner": {
        "color": "#3a3d41",
        "theme": "dark"
    },
    "homepage": "https://github.com/Microsoft/vscode-azurespringcloud/blob/main/README.md",
    "license": "SEE LICENSE IN LICENSE.md",
    "categories": [
        "Azure"
    ],
    "keywords": [
        "Azure",
        "Java",
        "microservice",
        "spring",
        "cloud"
    ],
    "preview": true,
    "activationEvents": [
        "onFileSystem:azureSpringApps",
        "onCommand:azureSpringApps.common.refresh",
        "onCommand:azureSpringApps.common.toggleVisibility",
        "onCommand:azureSpringApps.apps.createInPortal",
        "onCommand:azureSpringApps.apps.delete",
        "onCommand:azureSpringApps.app.create",
        "onCommand:azureSpringApps.app.openPublicEndpoint",
        "onCommand:azureSpringApps.app.openTestEndpoint",
        "onCommand:azureSpringApps.app.assignEndpoint",
        "onCommand:azureSpringApps.app.unassignEndpoint",
        "onCommand:azureSpringApps.app.start",
        "onCommand:azureSpringApps.app.stop",
        "onCommand:azureSpringApps.app.restart",
        "onCommand:azureSpringApps.app.delete",
        "onCommand:azureSpringApps.app.deploy",
        "onCommand:azureSpringApps.app.scale",
        "onCommand:azureSpringApps.app.enableRemoteDebugging",
        "onCommand:azureSpringApps.app.disableRemoteDebugging",
        "onCommand:azureSpringApps.app.instance.startRemoteDebugging",
        "onCommand:azureSpringApps.app.instance.startStreamingLog",
        "onCommand:azureSpringApps.app.instance.stopStreamingLog",
        "onCommand:azureSpringApps.app.settings.add",
        "onCommand:azureSpringApps.app.settings.edit",
        "onCommand:azureSpringApps.app.setting.edit",
        "onCommand:azureSpringApps.app.setting.delete"
    ],
    "main": "./main.js",
    "contributes": {
        "x-azResources": {
            "azure": {
                "branches": [
                    {
                        "type": "SpringApps"
                    }
                ]
            },
            "commands": [
                {
                    "command": "azureSpringApps.apps.createInPortal",
                    "title": "%azureSpringApps.apps.createInPortal%",
                    "type": "microsoft.appplatform/spring",
                    "detail": "%azureSpringApps.apps.create.info%"
                }
            ],
            "activation": {
                "onFetch": [
                    "microsoft.appplatform/spring"
                ],
                "onResolve": [
                    "microsoft.appplatform/spring"
                ]
            }
        },
        "commands": [
            {
                "command": "azureSpringApps.common.refresh",
                "title": "%azureSpringApps.common.refresh%",
                "category": "Azure Spring Apps",
                "icon": {
                    "light": "resources/light/refresh.svg",
                    "dark": "resources/dark/refresh.svg"
                }
            },
            {
                "command": "azureSpringApps.apps.createInPortal",
                "title": "%azureSpringApps.apps.createInPortal%",
                "category": "Azure Spring Apps"
            },
            {
                "command": "azureSpringApps.app.create",
                "title": "%azureSpringApps.app.create%",
                "category": "Azure Spring Apps"
            },
            {
                "command": "azureSpringApps.apps.delete",
                "title": "%azureSpringApps.common.delete%",
                "category": "Azure Spring Apps"
            },
            {
                "command": "azureSpringApps.app.openPublicEndpoint",
                "title": "%azureSpringApps.app.openPublicEndpoint%",
                "category": "Azure Spring App"
            },
            {
                "command": "azureSpringApps.app.openTestEndpoint",
                "title": "%azureSpringApps.app.openTestEndpoint%",
                "category": "Azure Spring App"
            },
            {
                "command": "azureSpringApps.app.assignEndpoint",
                "title": "%azureSpringApps.app.assignEndpoint%",
                "category": "Azure Spring App"
            },
            {
                "command": "azureSpringApps.app.unassignEndpoint",
                "title": "%azureSpringApps.app.unassignEndpoint%",
                "category": "Azure Spring App"
            },
            {
                "command": "azureSpringApps.app.start",
                "title": "%azureSpringApps.common.start%",
                "category": "Azure Spring App"
            },
            {
                "command": "azureSpringApps.app.stop",
                "title": "%azureSpringApps.common.stop%",
                "category": "Azure Spring App"
            },
            {
                "command": "azureSpringApps.app.restart",
                "title": "%azureSpringApps.common.restart%",
                "category": "Azure Spring App"
            },
            {
                "command": "azureSpringApps.app.delete",
                "title": "%azureSpringApps.common.delete%",
                "category": "Azure Spring App"
            },
            {
                "command": "azureSpringApps.app.deploy",
                "title": "%azureSpringApps.app.deploy%",
                "category": "Azure Spring App"
            },
            {
                "command": "azureSpringApps.app.scale",
                "title": "%azureSpringApps.app.scale%",
                "category": "Azure Spring App"
            },
            {
                "command": "azureSpringApps.app.enableRemoteDebugging",
                "title": "%azureSpringApps.app.enableRemoteDebugging%",
                "category": "Azure Spring App"
            },
            {
                "command": "azureSpringApps.app.disableRemoteDebugging",
                "title": "%azureSpringApps.app.disableRemoteDebugging%",
                "category": "Azure Spring App"
            },
            {
                "command": "azureSpringApps.app.instance.startRemoteDebugging",
                "title": "%azureSpringApps.app.instance.startRemoteDebugging%",
                "category": "Azure Spring App Instance"
            },
            {
                "command": "azureSpringApps.app.instance.startStreamingLog",
                "title": "%azureSpringApps.app.instance.startStreamingLog%",
                "category": "Azure Spring App Instance"
            },
            {
                "command": "azureSpringApps.app.instance.stopStreamingLog",
                "title": "%azureSpringApps.app.instance.stopStreamingLog%",
                "category": "Azure Spring App Instance"
            },
            {
                "command": "azureSpringApps.app.settings.add",
                "title": "%azureSpringApps.common.add%",
                "category": "Azure Spring App Settings"
            },
            {
                "command": "azureSpringApps.app.settings.edit",
                "title": "%azureSpringApps.common.edit%",
                "category": "Azure Spring App Settings"
            },
            {
                "command": "azureSpringApps.common.toggleVisibility",
                "title": "%azureSpringApps.common.toggleVisibility%",
                "category": "Azure Spring Apps",
                "icon": {
                    "light": "resources/light/Visible.svg",
                    "dark": "resources/dark/Visible.svg"
                }
            },
            {
                "command": "azureSpringApps.app.setting.edit",
                "title": "%azureSpringApps.common.edit%",
                "category": "Azure Spring App"
            },
            {
                "command": "azureSpringApps.app.setting.delete",
                "title": "%azureSpringApps.common.delete%",
                "category": "Azure Spring App"
            },
            {
                "command": "azureSpringApps.app.showLiveInformation",
                "title": "View Live Information",
                "category": "Azure Spring Apps"
            },
            {
                "command": "azureSpringApps.focus",
                "title": "Focus on Spring Apps View",
                "category": "Azure Spring Apps",
                "icon": "$(arrow-right)"
            }
        ],
        "menus": {
            "view/item/context": [
                {
                    "command": "azureSpringApps.apps.createInPortal",
                    "when": "view == azureResourceGroups && viewItem =~ /springapps/i && viewItem =~ /azureResourceTypeGroup/i",
                    "group": "5@1"
                },
                {
                    "command": "azureSpringApps.app.create",
                    "when": "view == azureResourceGroups && viewItem =~ /azureSpringApps\\.apps/i",
                    "group": "5@1"
                },
                {
                    "command": "azureSpringApps.apps.delete",
                    "when": "view == azureResourceGroups && viewItem =~ /azureSpringApps\\.apps/i",
                    "group": "5@2"
                },
                {
                    "command": "azureSpringApps.app.openPublicEndpoint",
                    "when": "view == azureResourceGroups && viewItem =~ /^azureSpringApps\\.app;status-running;/i",
                    "group": "2@1"
                },
                {
                    "command": "azureSpringApps.app.openTestEndpoint",
                    "when": "view == azureResourceGroups && viewItem =~ /^azureSpringApps\\.app;status-running;/i",
                    "group": "2@2"
                },
                {
                    "command": "azureSpringApps.app.assignEndpoint",
                    "when": "view == azureResourceGroups && viewItem =~ /^azureSpringApps\\.app;status-(running|stopped);.*;public-false;/i",
                    "group": "3@1"
                },
                {
                    "command": "azureSpringApps.app.unassignEndpoint",
                    "when": "view == azureResourceGroups && viewItem =~ /^azureSpringApps\\.app;status-(running|stopped);.*;public-true;/i",
                    "group": "3@1"
                },
                {
                    "command": "azureSpringApps.app.start",
                    "when": "view == azureResourceGroups && viewItem =~ /^azureSpringApps\\.app;status-stopped;/i",
                    "group": "5@1"
                },
                {
                    "command": "azureSpringApps.app.enableRemoteDebugging",
                    "when": "view == azureResourceGroups && viewItem =~ /^azureSpringApps\\.app;status-running;debugging-disabled;/i",
                    "group": "4@2"
                },
                {
                    "command": "azureSpringApps.app.disableRemoteDebugging",
                    "when": "view == azureResourceGroups && viewItem =~ /^azureSpringApps\\.app;status-running;debugging-enabled;/i",
                    "group": "4@2"
                },
                {
                    "command": "azureSpringApps.app.stop",
                    "when": "view == azureResourceGroups && viewItem =~ /^azureSpringApps\\.app;status-running;/i",
                    "group": "5@2"
                },
                {
                    "command": "azureSpringApps.app.restart",
                    "when": "view == azureResourceGroups && viewItem =~ /^azureSpringApps\\.app;status-running;/i",
                    "group": "5@3"
                },
                {
                    "command": "azureSpringApps.app.delete",
                    "when": "view == azureResourceGroups && viewItem =~ /^azureSpringApps\\.app;status-.+;/i",
                    "group": "5@4"
                },
                {
                    "command": "azureSpringApps.app.scale",
                    "when": "view == azureResourceGroups && viewItem =~ /^azureSpringApps\\.app;status-(running|stopped);/i",
                    "group": "5@5"
                },
                {
                    "command": "azureSpringApps.app.deploy",
                    "when": "view == azureResourceGroups && viewItem =~ /^azureSpringApps\\.app;status-(running|stopped);/i",
                    "group": "6@1"
                },
                {
                    "command": "azureSpringApps.common.refresh",
                    "when": "view == azureResourceGroups && viewItem =~ /^azureSpringApps\\.app;status-.+;/i",
                    "group": "9@2"
                },
                {
                    "command": "azureSpringApps.common.refresh",
                    "when": "view == azureResourceGroups && viewItem == azureSpringApps.app.instances",
                    "group": "9@2"
                },
                {
                    "command": "azureSpringApps.app.instance.startRemoteDebugging",
                    "when": "view == azureResourceGroups && viewItem =~ /^azureSpringApps\\.app(\\.instance)?;status-[Rr]unning;/i",
                    "group": "4@1"
                },
                {
                    "command": "azureSpringApps.app.instance.startStreamingLog",
                    "when": "view == azureResourceGroups && viewItem =~ /^azureSpringApps\\.app\\.instance;status-Running;streaming-false;/i",
                    "group": "6@1"
                },
                {
                    "command": "azureSpringApps.app.instance.stopStreamingLog",
                    "when": "view == azureResourceGroups && viewItem =~ /^azureSpringApps\\.app\\.instance;status-Running;streaming-true;/i",
                    "group": "6@2"
                },
                {
                    "command": "azureSpringApps.app.settings.add",
                    "when": "view == azureResourceGroups && viewItem =~ /^azureSpringApps\\.app\\.(jvmOptions|envVariables)$/",
                    "group": "1@1"
                },
                {
                    "command": "azureSpringApps.app.settings.edit",
                    "when": "view == azureResourceGroups && viewItem =~ /^azureSpringApps\\.app\\.(jvmOptions|scaleSettings)$/",
                    "group": "1@2"
                },
                {
                    "command": "azureSpringApps.common.refresh",
                    "when": "view == azureResourceGroups && viewItem =~ /^azureSpringApps\\.app\\.(jvmOptions|scaleSettings|envVariables)$/",
                    "group": "2@1"
                },
                {
                    "command": "azureSpringApps.common.toggleVisibility",
                    "when": "view == azureResourceGroups && viewItem =~ /^azureSpringApps\\.app\\.envVariable(|s)$/",
                    "group": "inline"
                },
                {
                    "command": "azureSpringApps.app.setting.edit",
                    "when": "view == azureResourceGroups && viewItem =~ /^azureSpringApps\\.app\\.(jvmOption|scaleSetting|envVariable)$/",
                    "group": "1@1"
                },
                {
                    "command": "azureSpringApps.app.setting.delete",
                    "when": "view == azureResourceGroups && viewItem =~ /^azureSpringApps\\.app\\.(jvmOption|envVariable)$/",
                    "group": "1@2"
                },
                {
                    "command": "azureSpringApps.app.showLiveInformation",
                    "when": "spring.dashboard:enabled && view == azureResourceGroups && viewItem =~ /^azureSpringApps\\.app;status-running;/i"
                },
                {
                    "command": "azureSpringApps.focus",
                    "when": "view == spring.apps && viewItem == spring:remoteAppProvider+Azure",
                    "group": "inline"
                }
            ],
            "commandPalette": [
                {
                    "command": "azureSpringApps.common.refresh",
                    "when": "never"
                },
                {
                    "command": "azureSpringApps.common.toggleVisibility",
                    "when": "never"
                },
                {
                    "command": "azureSpringApps.app.settings.add",
                    "when": "never"
                },
                {
                    "command": "azureSpringApps.app.settings.edit",
                    "when": "never"
                },
                {
                    "command": "azureSpringApps.app.setting.edit",
                    "when": "never"
                },
                {
                    "command": "azureSpringApps.app.setting.delete",
                    "when": "never"
                },
                {
                    "command": "azureSpringApps.app.showLiveInformation",
                    "when": "never"
                }
            ]
        },
        "keybindings": [
            {
                "command": "workbench.view.extension.azure",
                "key": "ctrl+shift+a",
                "mac": "cmd+shift+a",
                "linux": "shift+alt+a"
            }
        ],
        "configuration": [
            {
                "title": "Azure Spring Apps",
                "properties": {
                    "azureSpringApps.enableOutputTimestamps": {
                        "type": "boolean",
                        "description": "%azureSpringApps.enableOutputTimestamps%",
                        "default": true
                    },
                    "azureSpringApps.deleteConfirmation": {
                        "type": "string",
                        "enum": [
                            "EnterName",
                            "ClickButton"
                        ],
                        "description": "%azureSpringApps.deleteConfirmation%",
                        "enumDescriptions": [
                            "%azureSpringApps.deleteConfirmation.EnterName%",
                            "%azureSpringApps.deleteConfirmation.ClickButton%"
                        ],
                        "default": "EnterName"
                    }
                }
            }
        ]
    },
    "scripts": {
        "vscode:prepublish": "npm run webpack-prod",
        "build": "tsc",
        "cleanReadme": "gulp cleanReadme",
        "compile": "tsc -watch",
        "package": "vsce package",
        "package:pre-release": "vsce package --pre-release",
        "lint": "eslint --ext .ts .",
        "lint-fix": "eslint --ext .ts . --fix",
        "listIcons": "gulp listIcons",
        "pretest": "npm run webpack-prod && gulp preTest",
        "test": "node ./out/test/runTest.js",
        "webpack": "npm run build && gulp webpack-dev",
        "webpack-prod": "npm run build && gulp webpack-prod",
        "webpack-profile": "webpack --profile --json --mode production > webpack-stats.json && echo Use http://webpack.github.io/analyse to analyze the stats",
        "all": "npm i && npm run lint && npm test"
    },
    "devDependencies": {
        "@microsoft/eslint-config-azuretools": "^0.1.0",
        "@microsoft/vscode-azext-dev": "^0.1.4",
        "@types/fs-extra": "^8.1.1",
        "@types/gulp": "^4.0.9",
        "@types/mocha": "^8.2.2",
        "@types/node": "^14.0.0",
        "@types/request": "^2.48.4",
        "@types/vscode": "1.66.0",
        "@types/websocket": "^1.0.5",
        "@typescript-eslint/eslint-plugin": "^4.28.3",
        "@vscode/vsce": "^2.18.0",
        "eslint": "^7.19.0",
        "eslint-plugin-import": "^2.22.1",
        "glob": "^7.1.6",
        "gulp": "^4.0.2",
        "mocha": "^10.0.0",
        "mocha-junit-reporter": "^2.0.0",
        "mocha-multi-reporters": "^1.5.1",
        "ts-node": "^7.0.1",
        "typescript": "^4.3.5",
        "vscode-test": "^1.5.2",
        "webpack": "^5.75.0",
        "webpack-cli": "^4.10.0"
    },
    "dependencies": {
        "@azure/arm-appplatform": "^2.1.0-beta.5",
        "@azure/core-client": "^1.6.1",
        "@azure/ms-rest-js": "^2.6.1",
        "@azure/storage-file-share": "^12.3.0",
<<<<<<< HEAD
        "@microsoft/vscode-azext-azureutils": "^0.3.8",
        "@microsoft/vscode-azext-utils": "^0.5.1",
        "@microsoft/vscode-azureresources-api": "^2.0.4",
=======
        "@microsoft/vscode-azext-azureutils": "^0.3.4",
        "@microsoft/vscode-azext-utils": "^0.3.26",
>>>>>>> 4f4ac8a7
        "fs-extra": "^8.1.0",
        "request": "^2.88.2",
        "vscode-extension-telemetry-wrapper": "^0.8.0",
        "vscode-nls": "^4.1.1",
        "websocket": "^1.0.34"
    },
    "extensionDependencies": [
        "ms-vscode.azure-account",
        "ms-azuretools.vscode-azureresourcegroups"
    ],
    "optionalDependencies": {
        "fsevents": "^2.3.2"
    }
}<|MERGE_RESOLUTION|>--- conflicted
+++ resolved
@@ -2,11 +2,7 @@
     "name": "vscode-azurespringcloud",
     "displayName": "Azure Spring Apps",
     "description": "%azureSpringApps.description%",
-<<<<<<< HEAD
     "version": "0.7.0-SNAPSHOT",
-=======
-    "version": "0.6.1",
->>>>>>> 4f4ac8a7
     "publisher": "vscjava",
     "icon": "resources/azure-spring-apps.png",
     "aiKey": "0c6ae279ed8443289764825290e4f9e2-1a736e7c-1324-4338-be46-fc2a58ae4d14-7255",
@@ -483,14 +479,9 @@
         "@azure/core-client": "^1.6.1",
         "@azure/ms-rest-js": "^2.6.1",
         "@azure/storage-file-share": "^12.3.0",
-<<<<<<< HEAD
         "@microsoft/vscode-azext-azureutils": "^0.3.8",
         "@microsoft/vscode-azext-utils": "^0.5.1",
         "@microsoft/vscode-azureresources-api": "^2.0.4",
-=======
-        "@microsoft/vscode-azext-azureutils": "^0.3.4",
-        "@microsoft/vscode-azext-utils": "^0.3.26",
->>>>>>> 4f4ac8a7
         "fs-extra": "^8.1.0",
         "request": "^2.88.2",
         "vscode-extension-telemetry-wrapper": "^0.8.0",
